import os
import sys
import shutil
import typer
import subprocess
from typing import Optional

from jules_bot.database.postgres_manager import PostgresManager
from jules_bot.utils.config_manager import config_manager

app = typer.Typer()

# --- Lógica de Detecção do Docker Compose ---

def get_docker_compose_command():
    """
    Verifica se 'docker-compose' (V1) ou 'docker compose' (V2) está disponível.
    """
    # Tenta encontrar um comando docker-compose válido
    if shutil.which("docker-compose"):
        return ["docker-compose"]
    elif shutil.which("docker"):
        try:
            # Constrói o comando de teste completo (ex: ['docker', 'compose', '--version'])
            test_command = ["docker", "compose", "--version"]
            result = subprocess.run(test_command, capture_output=True, text=True, check=True)
            if "Docker Compose version" in result.stdout:
                return ["docker", "compose"]
        except (subprocess.CalledProcessError, FileNotFoundError):
            # Se o teste falhar, continuamos para o erro final
            pass
    
    # Se nenhuma versão do comando foi encontrada
    raise FileNotFoundError("Could not find a valid 'docker-compose' or 'docker compose' command. Please ensure Docker is installed and in your PATH.")

def run_docker_command(command_args: list, **kwargs):
    """
    Helper para executar comandos docker e lidar com erros de forma robusta.
    Garante a decodificação de output em UTF-8.
    """
    try:
        base_command = get_docker_compose_command()
        full_command = base_command + command_args
        print(f"   (usando comando: `{' '.join(full_command)}`)")

        # Se o output for capturado, garante que seja decodificado como texto UTF-8.
        # Isso evita a necessidade de `.decode()` no bloco de exceção e previne erros de encoding.
        if kwargs.get("capture_output"):
            kwargs.setdefault("text", True)
            kwargs.setdefault("encoding", "utf-8")
            kwargs.setdefault("errors", "replace")

        # Para comandos de ambiente, não precisamos de output em tempo real, então 'run' é ok.
        subprocess.run(full_command, check=True, **kwargs)
        return True
    except FileNotFoundError as e:
        print(f"❌ Erro: {e}")
    except subprocess.CalledProcessError as e:
        print(f"❌ Erro ao executar comando. Código de saída: {e.returncode}")
        # Com text=True, stdout/stderr já são strings, não bytes.
        if e.stderr:
            print(f"   Stderr:\n{e.stderr}")
        if e.stdout:
            print(f"   Stdout:\n{e.stdout}")
    except Exception as e:
        print(f"❌ Ocorreu um erro inesperado: {e}")
    return False


# --- Comandos do Ambiente Docker ---

@app.command("start")
def start():
    """Constrói e inicia todos os serviços em modo detached."""
    print("🚀 Iniciando serviços Docker...")
    if run_docker_command(["up", "-d"], capture_output=True):
        print("✅ Serviços iniciados com sucesso.")
        print("   O container 'app' está rodando em modo idle.")
        print("   Use `python run.py trade`, `test`, ou `backtest` para executar tarefas.")

@app.command("stop")
def stop():
    """Para e remove todos os serviços."""
    print("🛑 Parando serviços Docker...")
    if run_docker_command(["down", "-v"], capture_output=True):
        print("✅ Serviços parados com sucesso.")

@app.command("status")
def status():
    """Mostra o status de todos os serviços."""
    print("📊 Verificando status dos serviços Docker...")
    run_docker_command(["ps"])

@app.command("logs")
def logs(service_name: Optional[str] = typer.Argument(None, help="Nome do serviço para ver os logs (ex: 'app', 'db').")):
    """Acompanha os logs de um serviço específico ou de todos."""
    try:
        base_command = get_docker_compose_command()
        full_command = base_command + ["logs", "-f"]

        if service_name:
            print(f"📄 Acompanhando logs do serviço '{service_name}'...")
            full_command.append(service_name)
        else:
            print("📄 Acompanhando logs de todos os serviços...")

        print(f"   (Pressione Ctrl+C para parar)")
        subprocess.run(full_command)

    except KeyboardInterrupt:
        print("\n🛑 Acompanhamento de logs interrompido.")
    except Exception as e:
        print(f"❌ Erro ao obter logs: {e}")

@app.command("build")
def build():
    """Força a reconstrução das imagens Docker sem iniciá-las."""
    print("🛠️ Forçando reconstrução das imagens Docker...")
    if run_docker_command(["build", "--no-cache"]):
        print("✅ Imagens reconstruídas com sucesso.")

# --- Comandos da Aplicação ---

def _run_in_container(command: list, env_vars: dict = {}, interactive: bool = False, detached: bool = False):
    """
    Executa um comando Python dentro do container 'app'.
    - Modo Padrão (interactive=False): Captura e exibe o output em tempo real.
    - Modo Interativo (interactive=True): Anexa o terminal ao processo (para TUIs).
    - Modo Detached (detached=True): Executa o comando em segundo plano.
    """
    try:
        docker_cmd = get_docker_compose_command()

        exec_cmd = docker_cmd + ["exec"]
        if detached:
            exec_cmd.append("-d")
        elif interactive:
            exec_cmd.append("-it")

        for key, value in env_vars.items():
            exec_cmd.extend(["-e", f"{key}={value}"])

        # Comando final a ser executado no container
        container_command = ["app", "python"] + command
        exec_cmd.extend(container_command)

        print(f"   (executando: `{' '.join(exec_cmd)}`)")

        if interactive:
            # Para TUIs e outros aplicativos interativos, precisamos que o processo
            # anexe diretamente ao terminal do host.
            # `subprocess.run` sem capturar I/O (stdout, stderr, stdin) é a forma
            # correta de ceder o controle do terminal ao processo filho.
            # NOTA PARA WINDOWS: Para que a TUI funcione corretamente, é altamente
            # recomendável usar um terminal moderno como o Windows Terminal. O CMD
            # e o PowerShell legados podem ter problemas com a renderização.
            result = subprocess.run(exec_cmd, check=False)
            if result.returncode != 0:
                print(f"\n❌ Comando interativo finalizado com código de saída: {result.returncode}")
            return result.returncode == 0
        else:
            # Para logs, usamos Popen para streaming de output em tempo real
            process = subprocess.Popen(exec_cmd, stdout=subprocess.PIPE, stderr=subprocess.STDOUT, text=True, bufsize=1, encoding='utf-8', errors='replace')

            # Lê e imprime cada linha de output assim que ela aparece
            for line in iter(process.stdout.readline, ''):
                print(line, end='')

            process.wait()
            process.stdout.close()

            if process.returncode != 0:
                print(f"\n❌ Comando falhou com código de saída: {process.returncode}")
                return False
            return True

    except Exception as e:
        print(f"❌ Ocorreu um erro ao executar o comando no container: {e}")
        import traceback
        traceback.print_exc()
        return False


def _confirm_and_clear_data(mode: str):
    """
    Asks the user for confirmation to clear data for a specific mode.
    If confirmed, runs the appropriate data clearing script.
    """
    prompt_message = f"Você deseja limpar todos os dados existentes do modo '{mode}' antes de continuar?"
    if mode == 'trade':
        prompt_message = f"⚠️ ATENÇÃO: Você está em modo 'trade' (live). Deseja limpar TODOS os dados do banco de dados (trades, status, histórico) antes de continuar?"

    if typer.confirm(prompt_message):
        print(f"🗑️  Limpando dados do modo '{mode}'...")
        script_command = []
        if mode == 'test':
            script_command = ["scripts/clear_testnet_trades.py"]
        elif mode == 'trade':
            # Using wipe_database with --force because confirmation was already given.
            script_command = ["scripts/wipe_database.py", "--force"]
        elif mode == 'backtest':
            script_command = ["scripts/clear_trades_measurement.py", "backtest"]

        if not _run_in_container(command=script_command):
            print(f"❌ Falha ao limpar os dados do modo '{mode}'. Abortando.")
            raise typer.Exit(code=1)
        print(f"✅ Dados do modo '{mode}' limpos com sucesso.")
    else:
        print(f"👍 Ok, os dados do modo '{mode}' não foram alterados.")


@app.command()
def trade():
    """Inicia o bot em modo de negociação (live)."""
    mode = "trade"
    _confirm_and_clear_data(mode)
    print(f"🚀 Iniciando o bot em modo '{mode.upper()}'...")
    _run_in_container(
        command=["jules_bot/main.py"],
        env_vars={"BOT_MODE": mode}
    )

@app.command()
def test():
    """Inicia o bot em modo de teste (testnet), opcionalmente limpando o estado anterior."""
    mode = "test"
    _confirm_and_clear_data(mode)
    print(f"🚀 Iniciando o bot em modo '{mode.upper()}'...")
    _run_in_container(
        command=["jules_bot/main.py"],
        env_vars={"BOT_MODE": mode}
    )

@app.command()
def backtest(
    days: int = typer.Option(
        30, "--days", "-d", help="Número de dias de dados recentes para o backtest."
    )
):
    """Prepara os dados e executa um backtest completo dentro do container."""
    mode = "backtest"
    _confirm_and_clear_data(mode)
<<<<<<< HEAD
    
=======

>>>>>>> bec07396
    print(f"🚀 Iniciando execução de backtest para {days} dias...")

    print("\n--- Etapa 1 de 2: Preparando dados ---")
    if not _run_in_container(["scripts/prepare_backtest_data.py", str(days)]):
        print("❌ Falha na preparação dos dados. Abortando backtest.")
        return

    print("\n--- Etapa 2 de 2: Rodando o backtest ---")
    if not _run_in_container(["scripts/run_backtest.py", str(days)]):
        print("❌ Falha na execução do backtest.")
        return

    print("\n✅ Backtest finalizado com sucesso.")


@app.command()
def dashboard(
    mode: str = typer.Option(
        "test", "--mode", "-m", help="O modo de operação a ser monitorado ('trade' ou 'test')."
    )
):
    """Inicia a nova Interface de Usuário (TUI) para monitoramento e controle."""
    print(f"🚀 Iniciando o dashboard para o modo '{mode.upper()}'...")
    print("   Lembre-se que o bot (usando 'trade' ou 'test') deve estar rodando em outro terminal.")

    command_to_run = ["tui/app.py", "--mode", mode]

    _run_in_container(
        command=command_to_run,
        interactive=True
    )
    print("\n✅ Dashboard encerrado.")


@app.command("clear-backtest-trades")
def clear_backtest_trades():
    """Deletes all trades from the 'backtest' environment in the database."""
    print("🗑️  Attempting to clear all backtest trades from the database...")
    _run_in_container(
        command=["scripts/clear_trades_measurement.py", "backtest"],
        interactive=True
    )

@app.command("clear-testnet-trades")
def clear_testnet_trades():
    """Deletes all trades from the 'test' environment in the database."""
    print("🗑️  Attempting to clear all testnet trades from the database...")
    _run_in_container(
        command=["scripts/clear_testnet_trades.py"],
        interactive=True
    )


@app.command("wipe-db")
def wipe_db():
    """
    Shows a confirmation prompt and then wipes all data from the main tables.
    This is a destructive operation.
    """
    print("🗑️  Attempting to wipe the database...")
    print("   This will run the script inside the container.")

    _run_in_container(
        command=["scripts/wipe_database.py"],
        interactive=True
    )


if __name__ == "__main__":
    app()<|MERGE_RESOLUTION|>--- conflicted
+++ resolved
@@ -240,11 +240,7 @@
     """Prepara os dados e executa um backtest completo dentro do container."""
     mode = "backtest"
     _confirm_and_clear_data(mode)
-<<<<<<< HEAD
-    
-=======
-
->>>>>>> bec07396
+
     print(f"🚀 Iniciando execução de backtest para {days} dias...")
 
     print("\n--- Etapa 1 de 2: Preparando dados ---")
