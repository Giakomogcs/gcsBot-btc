import json
import logging
import uuid
from typing import Optional, Iterator
import pandas as pd
from sqlalchemy import create_engine, desc, and_, text, inspect
from sqlalchemy.orm import sessionmaker, Session
from contextlib import contextmanager
from jules_bot.core.schemas import TradePoint
from jules_bot.database.base import Base
from jules_bot.database.models import Trade, BotStatus, PriceHistory
from jules_bot.database.portfolio_models import PortfolioSnapshot, FinancialMovement
from jules_bot.utils.logger import logger

class PostgresManager:
    def __init__(self, config: dict):
        self.db_url = f"postgresql+psycopg2://{config['user']}:{config['password']}@{config['host']}:{config['port']}/{config['dbname']}"
        self.engine = create_engine(self.db_url)
        self.SessionLocal = sessionmaker(autocommit=False, autoflush=False, bind=self.engine)
        self.create_tables()
        self._run_migrations()

    def _run_migrations(self):
        inspector = inspect(self.engine)
        with self.engine.connect() as connection:
            try:
                if not inspector.has_table("trades"):
                    return
                columns = [c['name'] for c in inspector.get_columns('trades')]
                if 'binance_trade_id' not in columns:
                    logger.info("Adding missing column 'binance_trade_id' to table 'trades'")
                    with connection.begin():
                        connection.execute(text('ALTER TABLE trades ADD COLUMN binance_trade_id INTEGER'))
            except Exception as e:
                logger.error(f"Failed to run migration: {e}")

    def create_tables(self):
        Base.metadata.create_all(bind=self.engine)

    @contextmanager
    def get_db(self) -> Iterator[Session]:
        db = self.SessionLocal()
        try:
            yield db
        finally:
            db.close()

    def write_bot_status(self, bot_id: str, mode: str, status_data: dict):
        with self.get_db() as db:
            try:
                bot_status = db.query(BotStatus).filter(BotStatus.bot_id == bot_id).first()
                if bot_status:
                    for key, value in status_data.items():
                        setattr(bot_status, key, value)
                else:
                    bot_status = BotStatus(bot_id=bot_id, mode=mode, **status_data)
                    db.add(bot_status)
                db.commit()
            except Exception as e:
                db.rollback()
                logger.error(f"Failed to write bot status to PostgreSQL: {e}")

    def log_trade(self, trade_point: TradePoint):
        """
<<<<<<< HEAD
        Logs a trade to the database.
        If the trade_id already exists, it updates the record with sell information.
        Otherwise, it creates a new record for a new buy trade.
        """
        with self.get_db() as db:
            try:
                existing_trade = db.query(Trade).filter(Trade.trade_id == trade_point.trade_id).first()

                if existing_trade:
                    # This is an update for a sell, closing a buy.
                    # We selectively update fields. Crucially, order_type is NOT changed.
                    logger.info(f"Updating existing trade {trade_point.trade_id} with status '{trade_point.status}'.")

                    existing_trade.status = trade_point.status
                    existing_trade.timestamp = trade_point.timestamp # Update to sell time

                    # Update fields to reflect the sell transaction details
                    existing_trade.price = trade_point.price
                    existing_trade.quantity = trade_point.quantity
                    existing_trade.usd_value = trade_point.usd_value
                    existing_trade.commission = trade_point.commission

                    # Add sell-specific financial details
                    existing_trade.realized_pnl_usd = trade_point.realized_pnl_usd
                    existing_trade.commission_usd = trade_point.commission_usd
                    existing_trade.hodl_asset_amount = trade_point.hodl_asset_amount
                    existing_trade.hodl_asset_value_at_sell = trade_point.hodl_asset_value_at_sell

                    # Update context to reflect the sell decision
                    existing_trade.decision_context = trade_point.decision_context
=======
        Logs a trade to the database by creating a new record.
        Updates to existing trades should be handled by specific update methods.
        """
        with self.get_db() as db:
            try:
                logger.info(f"Creating new trade record for trade_id: {trade_point.trade_id}")
                new_trade = Trade(**trade_point.__dict__)
                db.add(new_trade)
                db.commit()
                logger.info(f"Successfully logged '{new_trade.order_type}' for trade_id: {trade_point.trade_id}")
            except Exception as e:
                db.rollback()
                logger.error(f"Failed to log trade to PostgreSQL: {e}", exc_info=True)
>>>>>>> bb5faaf8

    def update_trade_on_sell(self, trade_id: str, sell_data: dict):
        """
        Updates an existing trade record with sell-side information, marking it as 'CLOSED'.
        """
        with self.get_db() as db:
            try:
                trade_to_update = db.query(Trade).filter(Trade.trade_id == trade_id).first()

                if not trade_to_update:
                    logger.error(f"DB: Could not find trade with trade_id '{trade_id}' to update with sell data.")
                    return

                logger.info(f"DB: Updating and closing trade {trade_id} with sell information.")

                trade_to_update.status = 'CLOSED'
                trade_to_update.order_type = 'sell' # Reflects the last action on the trade
                
                # Update all relevant fields from the sell_data dictionary
                trade_to_update.price = sell_data.get('price', trade_to_update.price)
                trade_to_update.quantity = sell_data.get('quantity', trade_to_update.quantity)
                trade_to_update.usd_value = sell_data.get('usd_value', trade_to_update.usd_value)
                trade_to_update.commission = sell_data.get('commission', trade_to_update.commission)
                trade_to_update.timestamp = sell_data.get('timestamp', trade_to_update.timestamp)
                trade_to_update.decision_context = sell_data.get('decision_context', trade_to_update.decision_context)
                trade_to_update.commission_usd = sell_data.get('commission_usd')
                trade_to_update.realized_pnl_usd = sell_data.get('realized_pnl_usd')
                trade_to_update.hodl_asset_amount = sell_data.get('hodl_asset_amount')
                trade_to_update.hodl_asset_value_at_sell = sell_data.get('hodl_asset_value_at_sell')

                db.commit()
                logger.info(f"DB: Successfully updated and closed trade {trade_id}.")

            except Exception as e:
                db.rollback()
                logger.error(f"DB: Failed to update trade on sell for trade_id '{trade_id}': {e}", exc_info=True)
                raise

    def get_price_data(self, measurement: str, start_date: str = "-30d", end_date: str = "now()") -> pd.DataFrame:
        """
        Fetches price data from the database for a specific measurement within a given date range.
        `start_date` and `end_date` should be in a format that PostgreSQL can understand,
        e.g., 'YYYY-MM-DD HH:MI:SS' or relative like '-30d'.
        """
        logger.info(f"DB: Fetching price data for {measurement} from {start_date} to {end_date}")
        with self.get_db() as db:
            try:
                # The query now correctly uses the date range to filter data at the database level.
                query = db.query(PriceHistory).filter(
                    PriceHistory.symbol == measurement,
                    PriceHistory.timestamp >= text(f"now() - interval '{start_date.replace('-', '')}'") if '-' in start_date else text(f"'{start_date}'"),
                    PriceHistory.timestamp <= text("now()") if end_date == "now()" else text(f"'{end_date}'")
                ).order_by(PriceHistory.timestamp)

                df = pd.read_sql(query.statement, self.engine, index_col='timestamp')

                if df.empty:
                    logger.warning(f"DB: No price data found for {measurement} in the specified range.")
                
                return df
            except Exception as e:
                logger.error(f"DB: Failed to get price data: {e}", exc_info=True)
                return pd.DataFrame()

    def get_open_positions(self, environment: str, bot_id: Optional[str] = None, symbol: Optional[str] = None) -> list:
        """
        Fetches open positions for a given environment.
        Can optionally filter by bot_id (for backtesting) and symbol.
        Returns a list of Trade model instances.
        """
        with self.get_db() as db:
            try:
                filters = [
                    Trade.status == "OPEN",
                    Trade.environment == environment
                ]
                if bot_id:
                    filters.append(Trade.run_id == bot_id)
                if symbol:
                    filters.append(Trade.symbol == symbol)
                
                query = db.query(Trade).filter(and_(*filters))
                
                trades = query.all()
                return trades
            except Exception as e:
                logger.error(f"Failed to get open positions from DB: {e}")
                raise

    def get_treasury_positions(self, environment: str, bot_id: Optional[str] = None) -> list:
        """
        Fetches all trades marked as 'TREASURY' for the current environment.
        """
        with self.get_db() as db:
            try:
                query = db.query(Trade).filter(
                    and_(
                        Trade.status == "TREASURY",
                        Trade.environment == environment
                    )
                )
                if bot_id:
                    query = query.filter(Trade.run_id == bot_id)

                trades = query.all()
                return trades
            except Exception as e:
                logger.error(f"Failed to get treasury positions from DB: {e}", exc_info=True)
                return []

    def get_trade_by_trade_id(self, trade_id: str) -> Optional[Trade]:
        """Fetches a trade by its unique trade_id and returns the SQLAlchemy model instance."""
        with self.get_db() as db:
            try:
                trade = db.query(Trade).filter(Trade.trade_id == trade_id).first()
                return trade
            except Exception as e:
                logger.error(f"Failed to get trade by trade_id '{trade_id}': {e}", exc_info=True)
                raise

    def update_trade_status(self, trade_id: str, new_status: str):
        """Updates the status of a specific trade in the database."""
        with self.get_db() as db:
            try:
                trade_to_update = db.query(Trade).filter(Trade.trade_id == trade_id).first()

                if not trade_to_update:
                    logger.error(f"Could not find trade with trade_id '{trade_id}' to update status.")
                    return

                logger.info(f"Updating status for trade {trade_id} from '{trade_to_update.status}' to '{new_status}'.")
                trade_to_update.status = new_status
                db.commit()
                logger.info(f"Successfully updated status for trade {trade_id}.")

            except Exception as e:
                db.rollback()
                logger.error(f"Failed to update trade status for trade_id '{trade_id}': {e}", exc_info=True)
                raise
    
    def get_trade_by_binance_trade_id(self, binance_trade_id: int) -> Optional[Trade]:
        with self.get_db() as db:
            try:
                trade = db.query(Trade).filter(Trade.binance_trade_id == binance_trade_id).first()
                return trade
            except Exception as e:
                logger.error(f"Failed to get trade by binance_trade_id '{binance_trade_id}': {e}")
                return None

    def has_open_positions(self) -> bool:
        with self.get_db() as db:
            try:
                return db.query(Trade).filter(Trade.status == "OPEN").first() is not None
            except Exception as e:
                logger.error(f"Failed to check for open positions: {e}", exc_info=True)
                raise

<<<<<<< HEAD
    def get_trades(self, environment: str, start_date: str, end_date: str) -> pd.DataFrame:
        with self.get_db() as db:
            try:
                query = db.query(Trade).filter(
                    Trade.environment == environment,
                    Trade.timestamp >= start_date,
                    Trade.timestamp <= end_date
                ).order_by(Trade.timestamp)
                df = pd.read_sql(query.statement, self.engine)
                return df
            except Exception as e:
                logger.error(f"Failed to get trades: {e}", exc_info=True)
                return pd.DataFrame()

    def get_price_history(self, start_date: str, end_date: str) -> pd.DataFrame:
        with self.get_db() as db:
            try:
                query = db.query(PriceHistory).filter(
                    PriceHistory.timestamp >= start_date,
                    PriceHistory.timestamp <= end_date
                ).order_by(PriceHistory.timestamp)
                df = pd.read_sql(query.statement, self.engine)
                return df
            except Exception as e:
                logger.error(f"Failed to get price history: {e}", exc_info=True)
                return pd.DataFrame()

=======
    def get_all_trades_in_range(self, mode: Optional[str] = None, symbol: Optional[str] = None, start_date: str = "-90d", end_date: str = "now()"):
>>>>>>> bb5faaf8
        with self.get_db() as db:
            try:
                # This is a simplified version. A more robust implementation would parse the date strings.
                query = db.query(Trade).order_by(Trade.timestamp)
                if mode:
                    query = query.filter(Trade.environment == mode)
                if symbol:
                    query = query.filter(Trade.symbol == symbol)

                trades = query.all()
                return trades

            except Exception as e:
                logger.error(f"Failed to get all trades from DB: {e}", exc_info=True)
                raise

    def get_trades_by_run_id(self, run_id: str) -> list:
        """Fetches all trades associated with a specific run_id."""
        with self.get_db() as db:
            try:
                query = db.query(Trade).filter(Trade.run_id == run_id).order_by(Trade.timestamp)
                trades = query.all()
                return trades
            except Exception as e:
                logger.error(f"Failed to get trades by run_id '{run_id}': {e}", exc_info=True)
                raise

    def get_last_trade_id(self, environment: str) -> int:
        """
        Fetches the ID of the last trade for a given environment from the database.
        """
        with self.get_db() as db:
            try:
                last_trade = db.query(Trade).filter(Trade.environment == environment).order_by(desc(Trade.binance_trade_id)).first()
                if last_trade and last_trade.binance_trade_id is not None:
                    return last_trade.binance_trade_id
                return 0
            except Exception as e:
                logger.error(f"Failed to get last trade ID from DB: {e}", exc_info=True)
                return 0

    def update_trade_quantity(self, trade_id: str, new_quantity: float):
        """
        Updates the quantity of a specific trade in the database.
        This is used for partial sell logic, where the original buy position's
        quantity is reduced.
        """
        with self.get_db() as db:
            try:
                trade_to_update = db.query(Trade).filter(Trade.trade_id == trade_id).first()

                if not trade_to_update:
                    logger.error(f"Could not find trade with trade_id '{trade_id}' to update quantity.")
                    return

                logger.info(f"Updating quantity for trade {trade_id} from {trade_to_update.quantity} to {new_quantity}.")
                trade_to_update.quantity = new_quantity
                db.commit()
                logger.info(f"Successfully updated quantity for trade {trade_id}.")

            except Exception as e:
                db.rollback()
                logger.error(f"Failed to update trade quantity for trade_id '{trade_id}': {e}", exc_info=True)
                raise

    def clear_all_tables(self):
        with self.get_db() as db:
            try:
                db.execute(text("TRUNCATE TABLE trades, bot_status, price_history RESTART IDENTITY;"))
                db.commit()
                logger.info("All tables cleared successfully.")
            except Exception as e:
                db.rollback()
                logger.error(f"Failed to clear tables: {e}")

    def query_first_timestamp(self, measurement: str) -> Optional[pd.Timestamp]:
        """
        Queries the very first timestamp for a specific measurement in the table.
        """
        logger.info(f"Querying first timestamp for measurement '{measurement}'...")
        with self.get_db() as db:
            try:
                from jules_bot.database.models import PriceHistory
                from sqlalchemy import asc
                first_record = db.query(PriceHistory).filter(PriceHistory.symbol == measurement).order_by(asc(PriceHistory.timestamp)).first()
                if not first_record:
                    logger.info(f"No data found in measurement '{measurement}'.")
                    return None
                first_timestamp = pd.to_datetime(first_record.timestamp).tz_localize('UTC')
                logger.info(f"First timestamp found in DB: {first_timestamp}")
                return first_timestamp
            except Exception as e:
                logger.error(f"Error querying first timestamp from PostgreSQL for measurement '{measurement}': {e}", exc_info=True)
                return None

    def clear_backtest_trades(self):
        """Deletes all trades from the 'trades' table where the environment is 'backtest'."""
        with self.get_db() as db:
            try:
                # Using text for a simple delete statement for clarity
                statement = text("DELETE FROM trades WHERE environment = :env")
                result = db.execute(statement, {"env": "backtest"})
                db.commit()
                logger.info(f"Successfully cleared {result.rowcount} backtest trades from the database.")
            except Exception as e:
                db.rollback()
                logger.error(f"Failed to clear backtest trades: {e}", exc_info=True)
                raise

    def clear_testnet_trades(self):
        """Deletes all trades from the 'trades' table where the environment is 'test'."""
        with self.get_db() as db:
            try:
                statement = text("DELETE FROM trades WHERE environment = :env")
                result = db.execute(statement, {"env": "test"})
                db.commit()
                logger.info(f"Successfully cleared {result.rowcount} testnet trades from the database.")
            except Exception as e:
                db.rollback()
                logger.error(f"Failed to clear testnet trades: {e}", exc_info=True)
                raise<|MERGE_RESOLUTION|>--- conflicted
+++ resolved
@@ -62,38 +62,6 @@
 
     def log_trade(self, trade_point: TradePoint):
         """
-<<<<<<< HEAD
-        Logs a trade to the database.
-        If the trade_id already exists, it updates the record with sell information.
-        Otherwise, it creates a new record for a new buy trade.
-        """
-        with self.get_db() as db:
-            try:
-                existing_trade = db.query(Trade).filter(Trade.trade_id == trade_point.trade_id).first()
-
-                if existing_trade:
-                    # This is an update for a sell, closing a buy.
-                    # We selectively update fields. Crucially, order_type is NOT changed.
-                    logger.info(f"Updating existing trade {trade_point.trade_id} with status '{trade_point.status}'.")
-
-                    existing_trade.status = trade_point.status
-                    existing_trade.timestamp = trade_point.timestamp # Update to sell time
-
-                    # Update fields to reflect the sell transaction details
-                    existing_trade.price = trade_point.price
-                    existing_trade.quantity = trade_point.quantity
-                    existing_trade.usd_value = trade_point.usd_value
-                    existing_trade.commission = trade_point.commission
-
-                    # Add sell-specific financial details
-                    existing_trade.realized_pnl_usd = trade_point.realized_pnl_usd
-                    existing_trade.commission_usd = trade_point.commission_usd
-                    existing_trade.hodl_asset_amount = trade_point.hodl_asset_amount
-                    existing_trade.hodl_asset_value_at_sell = trade_point.hodl_asset_value_at_sell
-
-                    # Update context to reflect the sell decision
-                    existing_trade.decision_context = trade_point.decision_context
-=======
         Logs a trade to the database by creating a new record.
         Updates to existing trades should be handled by specific update methods.
         """
@@ -107,7 +75,6 @@
             except Exception as e:
                 db.rollback()
                 logger.error(f"Failed to log trade to PostgreSQL: {e}", exc_info=True)
->>>>>>> bb5faaf8
 
     def update_trade_on_sell(self, trade_id: str, sell_data: dict):
         """
@@ -265,37 +232,7 @@
                 logger.error(f"Failed to check for open positions: {e}", exc_info=True)
                 raise
 
-<<<<<<< HEAD
-    def get_trades(self, environment: str, start_date: str, end_date: str) -> pd.DataFrame:
-        with self.get_db() as db:
-            try:
-                query = db.query(Trade).filter(
-                    Trade.environment == environment,
-                    Trade.timestamp >= start_date,
-                    Trade.timestamp <= end_date
-                ).order_by(Trade.timestamp)
-                df = pd.read_sql(query.statement, self.engine)
-                return df
-            except Exception as e:
-                logger.error(f"Failed to get trades: {e}", exc_info=True)
-                return pd.DataFrame()
-
-    def get_price_history(self, start_date: str, end_date: str) -> pd.DataFrame:
-        with self.get_db() as db:
-            try:
-                query = db.query(PriceHistory).filter(
-                    PriceHistory.timestamp >= start_date,
-                    PriceHistory.timestamp <= end_date
-                ).order_by(PriceHistory.timestamp)
-                df = pd.read_sql(query.statement, self.engine)
-                return df
-            except Exception as e:
-                logger.error(f"Failed to get price history: {e}", exc_info=True)
-                return pd.DataFrame()
-
-=======
     def get_all_trades_in_range(self, mode: Optional[str] = None, symbol: Optional[str] = None, start_date: str = "-90d", end_date: str = "now()"):
->>>>>>> bb5faaf8
         with self.get_db() as db:
             try:
                 # This is a simplified version. A more robust implementation would parse the date strings.
