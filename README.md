# GCS Trading Bot

A sophisticated, data-driven automated trading bot for the BTC/USDT market.

## Table of Contents

- [Overview](#1-overview)
- [Features](#2-features)
- [Architecture](#3-architecture)
- [Project Structure](#4-project-structure)
- [Setup and Installation](#5-setup-and-installation)
- [CLI Commands](#6-cli-commands)
- [Database Schema](#7-database-schema)
- [Key Calculations](#8-key-calculations)

## 1. Overview

GCS Trading Bot is a sophisticated, data-driven automated trading bot designed for the BTC/USDT market on the Binance exchange. It leverages a robust data pipeline, machine learning for market regime detection, and a flexible architecture to support live trading, paper trading (testnet), and comprehensive backtesting.

The system is fully containerized using Docker, ensuring a consistent and reproducible environment for both development and production. It is controlled via a simple yet powerful command-line interface (`run.py`) that manages everything from starting services to running data pipelines and executing trades.

## 2. Features

- **Multiple Execution Modes**:
  - **Live Trading**: Execute trades with real capital on the Binance spot market.
  - **Paper Trading**: Trade on the Binance testnet without risking real funds.
  - **Backtesting**: Simulate trading strategies on historical data to evaluate performance.
- **Data-Driven Strategy**: Decisions are not based on simple rules but on a rich dataset including:
  - OHLCV price data
  - Technical indicators (RSI, MACD, Bollinger Bands, etc.)
  - Order flow data (Taker Buy/Sell Volume)
  - Market sentiment (Fear & Greed Index)
  - Macroeconomic data (DXY, VIX, Gold, etc.)
- **Automated Setup & Data Pipeline**:
  - A `postgres_setup/init.sql` script initializes the entire PostgreSQL environment, creating the necessary schemas and roles.
  - A lean price collector (`collectors/core_price_collector.py`) automatically ingests and stores all required price data in a PostgreSQL time-series database.
- **Situational Awareness Model**: Utilizes a K-Means clustering model to classify the market into one of several "regimes" (e.g., Bull Volatile, Bear Quiet), allowing the strategy to adapt to changing conditions. The code for this is in the `research` directory.
- **Dockerized Environment**: The entire application stack, including the Python application and the PostgreSQL database, is managed by Docker and Docker Compose for easy setup and deployment.
- **Command-Line Interface**: A central script `run.py` provides a simple interface for managing the entire lifecycle of the bot and its environment.
- **Interactive Terminal UI (TUI)**: A new, high-performance dashboard built with Textual that provides a real-time view of the bot's status, open positions, wallet balances, and live logs.
- **Script-Based Control**: The bot is controlled by a set of powerful, fast, and reliable command-line scripts, giving you direct control without needing a web server.
- **Resilient and Modular Architecture**: The code is organized into decoupled components (bot logic, database management, exchange connection), making it easier to maintain and extend.

## 3. Architecture

The bot's architecture is now centered around a main bot process that can be monitored and controlled via local scripts and a terminal dashboard, removing the need for a web API.

```
+-------------------+      +----------------------+      +--------------------+
|      run.py       |----->| docker-compose.yml   |----->|  jules_bot/main.py   |
| (Control Script)  |      | (Service Definition) |      |  (Bot Entry Point) |
+-------------------+      +----------------------+      +--------------------+
        ^                                                       |
        |                                                       V
+-------------------+      +--------------------+      +----------------------+
|  scripts/*.py     |<---->|     commands/      |<---->|  TradingBot          |
| (Manual Commands) |      |   (File-based      |      |  (Orchestrator)      |
+-------------------+      |      Queue)        |      +----------------------+
        ^                  +--------------------+
        |
+-------------------+
|  tui/app.py       |
| (Dashboard)       |
+-------------------+
```

- **`run.py` (CLI)**: The main entry point for managing the bot's lifecycle (starting, stopping, running).
- **`jules_bot/main.py`**: The entry point inside the container; it instantiates and starts the `TradingBot`.
- **`TradingBot`**: The central orchestrator. It runs the main trading loop and continuously checks the `commands/` directory for manual instructions.
- **`scripts/`**: A folder containing standalone Python scripts for direct interaction:
  - `get_bot_data.py`: Fetches a complete status snapshot of the bot.
  - `force_buy.py` & `force_sell.py`: Create command files in the `commands/` directory to manually trigger trades.
- **`tui/app.py`**: A Textual application that provides a dashboard view. It calls the scripts to get data and issue commands.

## 4. Project Structure

The repository is organized into several key directories:

```
gcsbot-btc/
├── jules_bot/              # Main Python source code for the bot application
│   ├── bot/                # Core trading logic and position management
│   ├── core/               # Core components (connectors, schemas)
│   ├── database/           # Database interaction
│   └── utils/              # Utility modules like logging and configuration
├── logs/                   # Structured JSON log files
├── scripts/                # Standalone Python scripts for automation and control
├── tui/                    # Source for the new Terminal User Interface
├── ... (other config folders)
└── run.py                  # Main command-line interface
```

## 5. Setup and Installation

This guide provides the step-by-step instructions to set up the environment and run the bot.

### Prerequisites

- **Docker and Docker Compose**: Ensure Docker is installed and running.
- **Python 3.10+**: Required for running the control script `run.py`.
- **Git**: For cloning the repository.

### Step 1: Clone and Configure

First, clone the repository and create your `.env` file from the example.

```bash
git clone <YOUR_REPOSITORY_URL>
cd gcsbot-btc
cp .env.example .env
```

Next, edit the `.env` file with your details. You will need to provide your Binance API keys. The PostgreSQL credentials are set in `docker-compose.yml` and `config/postgres.conf`.

> **Important**: If you change the `.env` file after the application has been started, you must restart the Docker services for the changes to take effect. You can do this by running `python run.py stop` followed by `python run.py start`.

### Step 2: Start the Environment

The `start` command builds the Docker images and launches the `app`, `postgres`, and `pgadmin` services in the background. The `app` container will start in an idle state, waiting for your commands.

```bash
python run.py start
```

## 6. CLI Commands
<<<<<<< HEAD

All interaction with the bot and its environment is handled through `run.py`.

### Environment Management

These commands control the Docker environment.

| Command          | Description                                                                                          |
| ---------------- | ---------------------------------------------------------------------------------------------------- |
| `start`          | Builds and starts all services (`app`, `postgres`, `pgadmin`) in detached mode.                      |
| `stop`           | Stops and removes all services and associated volumes.                                               |
| `status`         | Shows the current status of all running services.                                                    |
| `build`          | Forces a rebuild of the Docker images without starting them. Useful after changing the `Dockerfile`. |
| `logs [service]` | Tails the logs of a specific service (e.g., `app`, `db`) or all services if none is specified.       |

### Application Control

These commands execute tasks inside the `app` container.

| Command                 | Description                                                                                                                                             |
| ----------------------- | ------------------------------------------------------------------------------------------------------------------------------------------------------- |
| `trade`                 | Starts the bot in **live trading mode** using your main Binance account.                                                                                |
| `test`                  | Starts the bot in **paper trading mode** using your Binance testnet account.                                                                            |
| `backtest`              | Prepares historical data and runs a full backtest. Use the `--days` option (e.g., `--days 30`) to specify the period.                                   |
| `ui`                    | Starts the interactive Terminal User Interface (TUI) for monitoring and control. The bot must be running in `trade` or `test` mode in another terminal. |
| `api`                   | Starts the WebSocket API service for the bot.                                                                                                           |
| `clear-backtest-trades` | **Deletes all trades** from the `backtest` environment in the database. Useful for starting a fresh backtest analysis.                                  |

## 7. Database Schema

The application uses a PostgreSQL database to store all persistent data. The schema is defined in `jules_bot/database/models.py` and consists of three main tables.

### `price_history`

Stores historical OHLCV (Open, High, Low, Close, Volume) price data for assets.

| Column      | Type     | Description                                               |
| ----------- | -------- | --------------------------------------------------------- |
| `id`        | Integer  | Primary key.                                              |
| `timestamp` | DateTime | The timestamp for the start of the candle (e.g., minute). |
| `open`      | Float    | The opening price for the period.                         |
| `high`      | Float    | The highest price for the period.                         |
| `low`       | Float    | The lowest price for the period.                          |
| `close`     | Float    | The closing price for the period.                         |
| `volume`    | Float    | The trading volume for the period.                        |
| `symbol`    | String   | The trading symbol (e.g., 'BTCUSDT').                     |

### `trades`

The central table for recording all trading activity. A single row represents the entire lifecycle of a trade, from buy to sell.

| Column                     | Type     | Description                                                                                                         |
| -------------------------- | -------- | ------------------------------------------------------------------------------------------------------------------- |
| `id`                       | Integer  | Primary key.                                                                                                        |
| `run_id`                   | String   | The unique ID for the bot session that initiated the trade.                                                         |
| `environment`              | String   | The environment the trade was made in ('trade', 'test', or 'backtest').                                             |
| `strategy_name`            | String   | The name of the strategy that triggered the trade.                                                                  |
| `symbol`                   | String   | The trading symbol (e.g., 'BTCUSDT').                                                                               |
| `trade_id`                 | String   | A unique identifier for the trade lifecycle.                                                                        |
| `exchange`                 | String   | The exchange where the trade occurred (e.g., 'binance').                                                            |
| `status`                   | String   | The current status of the trade: 'OPEN' or 'CLOSED'.                                                                |
| `order_type`               | String   | The type of order that opened the position. Always 'buy'.                                                           |
| `price`                    | Float    | The price of the transaction. For an open trade, this is the buy price. For a closed trade, this is the sell price. |
| `quantity`                 | Float    | The amount of the asset traded.                                                                                     |
| `usd_value`                | Float    | The total value of the transaction in USD.                                                                          |
| `commission`               | Float    | The commission paid for the transaction.                                                                            |
| `commission_asset`         | String   | The asset the commission was paid in (e.g., 'USDT').                                                                |
| `timestamp`                | DateTime | The timestamp of the transaction. Updated to the sell time when a trade is closed.                                  |
| `exchange_order_id`        | String   | The order ID provided by the exchange.                                                                              |
| `decision_context`         | JSON     | A JSON object containing the market data and indicators at the time the decision was made.                          |
| `sell_target_price`        | Float    | The target price at which to sell, calculated at buy time.                                                          |
| `commission_usd`           | Float    | The total commission for the sell part of the trade, in USD.                                                        |
| `realized_pnl_usd`         | Float    | The realized profit or loss from the trade in USD, calculated upon selling.                                         |
| `hodl_asset_amount`        | Float    | The amount of the asset held back from the sell (if not selling 100%).                                              |
| `hodl_asset_value_at_sell` | Float    | The USD value of the `hodl_asset_amount` at the time of the sell.                                                   |

### `bot_status`

A simple table for storing the last known state of a running bot instance, used primarily by the UI.

| Column                | Type     | Description                                                  |
| --------------------- | -------- | ------------------------------------------------------------ |
| `id`                  | Integer  | Primary key.                                                 |
| `bot_id`              | String   | The unique ID of the bot session.                            |
| `mode`                | String   | The mode the bot is running in ('trade' or 'test').          |
| `is_running`          | Boolean  | Whether the bot is currently running.                        |
| `session_pnl_usd`     | Float    | The profit or loss for the current session.                  |
| `session_pnl_percent` | Float    | The profit or loss for the current session, as a percentage. |
| `open_positions`      | Integer  | The number of currently open positions.                      |
| `portfolio_value_usd` | Float    | The total current value of the portfolio.                    |
| `timestamp`           | DateTime | The last time the status was updated.                        |

## 8. Key Calculations

### Realized Profit & Loss (PnL)

The realized PnL for a trade is calculated when a position is sold. The formula, found in `jules_bot/backtesting/engine.py`, accounts for commission fees on both the buy and sell transactions to provide an accurate reflection of the net profit.

**Formula:**

```
realized_pnl_usd = ((sell_price * (1 - commission_rate)) - (buy_price * (1 + commission_rate))) * quantity_sold
```

=======

All interaction with the bot and its environment is handled through `run.py`.

### Environment Management

These commands control the Docker environment.

| Command          | Description                                                                                          |
| ---------------- | ---------------------------------------------------------------------------------------------------- |
| `start`          | Builds and starts all services (`app`, `postgres`, `pgadmin`) in detached mode.                      |
| `stop`           | Stops and removes all services and associated volumes.                                               |
| `status`         | Shows the current status of all running services.                                                    |
| `build`          | Forces a rebuild of the Docker images without starting them. Useful after changing the `Dockerfile`. |
| `logs [service]` | Tails the logs of a specific service (e.g., `app`, `db`) or all services if none is specified.       |

### Application Control

The application is controlled via a combination of the main `run.py` script, a new interactive dashboard, and standalone scripts for direct manual control.

#### Running the Bot

To start the bot, use the `trade` or `test` commands. This will run the main bot loop in the container. You should run this in one terminal window.

- **Live Trading**: `python run.py trade`
- **Paper Trading (Testnet)**: `python run.py test`

#### Monitoring with the Dashboard

To monitor a running bot, open a **second terminal window** and use the `dashboard` command.

- **To monitor the Testnet bot**: `python run.py dashboard --mode test`
- **To monitor the Live bot**: `python run.py dashboard --mode trade`

#### Direct Script-Based Control

For automation or direct manual intervention, you can use the scripts in the `scripts/` folder from your host machine's terminal. These provide granular control over the bot's data and actions.

| Command                                      | Description                                                                 | Arguments                                                                                       |
| -------------------------------------------- | --------------------------------------------------------------------------- | ----------------------------------------------------------------------------------------------- |
| `python scripts/analyze_results.py`          | Analyzes trade performance against model confidence.                        | `--env` (optional, default: `trade`): The environment to analyze (`trade`, `test`, `backtest`). |
| `python scripts/get_bot_data.py`             | Dumps a JSON report of the bot's current status.                            | `mode` (optional, default: `test`): The environment to get data for (`trade` or `test`).        |
| `python scripts/force_buy.py`                | Issues a manual buy command to a running bot.                               | `amount_usd` (required): The amount in USD to buy.                                              |
| `python scripts/force_sell.py`               | Issues a manual sell command to a running bot.                              | `trade_id` (required), `percentage` (required): The ID of the trade and the percentage to sell. |
| `python scripts/prepare_backtest_data.py`    | Fetches and prepares historical data for backtesting.                       | `days` (required): The number of days of historical data to prepare.                            |
| `python scripts/run_backtest.py`             | Runs a backtesting simulation.                                              | `days` or (`--start-date`, `--end-date`), `--clear-backtest-trades` (optional).                 |
| `python scripts/verify_data.py`              | Checks data integrity for a hardcoded date range in InfluxDB.               | None.                                                                                           |
| `python scripts/clear_testnet_trades.py`     | Clears all `test` environment trades from PostgreSQL.                       | None.                                                                                           |
| `python scripts/clear_trades_measurement.py` | **DESTRUCTIVE:** Clears all data from the `trades` measurement in InfluxDB. | `--env` (required): The environment to clear (`trade`, `test`, `backtest`).                     |
| `python scripts/wipe_database.py`            | **DESTRUCTIVE:** Wipes all tables in the PostgreSQL database.               | None (requires interactive confirmation).                                                       |

#### Summary of `run.py` Application Commands

| Command                 | Description                                                                                           |
| ----------------------- | ----------------------------------------------------------------------------------------------------- |
| `trade`                 | Starts the bot in **live trading mode**.                                                              |
| `test`                  | Starts the bot in **paper trading mode**.                                                             |
| `dashboard`             | Starts the new interactive TUI for monitoring and control. Use `--mode` to specify `trade` or `test`. |
| `backtest`              | Prepares historical data and runs a full backtest.                                                    |
| `clear-backtest-trades` | Deletes all `backtest` trades from the database.                                                      |
| `clear-testnet-trades`  | Deletes all `test` trades from the database.                                                          |

## 7. Database Schema

The application uses a PostgreSQL database to store all persistent data. The schema is defined in `jules_bot/database/models.py` and consists of three main tables.

### `price_history`

Stores historical OHLCV (Open, High, Low, Close, Volume) price data for assets.

| Column      | Type     | Description                                               |
| ----------- | -------- | --------------------------------------------------------- |
| `id`        | Integer  | Primary key.                                              |
| `timestamp` | DateTime | The timestamp for the start of the candle (e.g., minute). |
| `open`      | Float    | The opening price for the period.                         |
| `high`      | Float    | The highest price for the period.                         |
| `low`       | Float    | The lowest price for the period.                          |
| `close`     | Float    | The closing price for the period.                         |
| `volume`    | Float    | The trading volume for the period.                        |
| `symbol`    | String   | The trading symbol (e.g., 'BTCUSDT').                     |

### `trades`

The central table for recording all trading activity. A single row represents the entire lifecycle of a trade, from buy to sell.

| Column                     | Type     | Description                                                                                                         |
| -------------------------- | -------- | ------------------------------------------------------------------------------------------------------------------- |
| `id`                       | Integer  | Primary key.                                                                                                        |
| `run_id`                   | String   | The unique ID for the bot session that initiated the trade.                                                         |
| `environment`              | String   | The environment the trade was made in ('trade', 'test', or 'backtest').                                             |
| `strategy_name`            | String   | The name of the strategy that triggered the trade.                                                                  |
| `symbol`                   | String   | The trading symbol (e.g., 'BTCUSDT').                                                                               |
| `trade_id`                 | String   | A unique identifier for the trade lifecycle.                                                                        |
| `exchange`                 | String   | The exchange where the trade occurred (e.g., 'binance').                                                            |
| `status`                   | String   | The current status of the trade: 'OPEN' or 'CLOSED'.                                                                |
| `order_type`               | String   | The type of order that opened the position. Always 'buy'.                                                           |
| `price`                    | Float    | The price of the transaction. For an open trade, this is the buy price. For a closed trade, this is the sell price. |
| `quantity`                 | Float    | The amount of the asset traded.                                                                                     |
| `usd_value`                | Float    | The total value of the transaction in USD.                                                                          |
| `commission`               | Float    | The commission paid for the transaction.                                                                            |
| `commission_asset`         | String   | The asset the commission was paid in (e.g., 'USDT').                                                                |
| `timestamp`                | DateTime | The timestamp of the transaction. Updated to the sell time when a trade is closed.                                  |
| `exchange_order_id`        | String   | The order ID provided by the exchange.                                                                              |
| `decision_context`         | JSON     | A JSON object containing the market data and indicators at the time the decision was made.                          |
| `sell_target_price`        | Float    | The target price at which to sell, calculated at buy time.                                                          |
| `commission_usd`           | Float    | The total commission for the sell part of the trade, in USD.                                                        |
| `realized_pnl_usd`         | Float    | The realized profit or loss from the trade in USD, calculated upon selling.                                         |
| `hodl_asset_amount`        | Float    | The amount of the asset held back from the sell (if not selling 100%).                                              |
| `hodl_asset_value_at_sell` | Float    | The USD value of the `hodl_asset_amount` at the time of the sell.                                                   |

### `bot_status`

A simple table for storing the last known state of a running bot instance, used primarily by the UI.

| Column                | Type     | Description                                                  |
| --------------------- | -------- | ------------------------------------------------------------ |
| `id`                  | Integer  | Primary key.                                                 |
| `bot_id`              | String   | The unique ID of the bot session.                            |
| `mode`                | String   | The mode the bot is running in ('trade' or 'test').          |
| `is_running`          | Boolean  | Whether the bot is currently running.                        |
| `session_pnl_usd`     | Float    | The profit or loss for the current session.                  |
| `session_pnl_percent` | Float    | The profit or loss for the current session, as a percentage. |
| `open_positions`      | Integer  | The number of currently open positions.                      |
| `portfolio_value_usd` | Float    | The total current value of the portfolio.                    |
| `timestamp`           | DateTime | The last time the status was updated.                        |

## 8. Key Calculations

### Realized Profit & Loss (PnL)

The realized PnL for a trade is calculated when a position is sold. The formula, found in `jules_bot/backtesting/engine.py`, accounts for commission fees on both the buy and sell transactions to provide an accurate reflection of the net profit.

**Formula:**

```
realized_pnl_usd = ((sell_price * (1 - commission_rate)) - (buy_price * (1 + commission_rate))) * quantity_sold
```

>>>>>>> bb5faaf8
- `sell_price`: The price at which the asset was sold.
- `buy_price`: The price at which the asset was originally purchased.
- `commission_rate`: The percentage fee charged by the exchange (e.g., 0.001 for 0.1%).
- `quantity_sold`: The amount of the asset that was sold.
<<<<<<< HEAD

This formula ensures that the profit is only calculated on the capital that was returned after fees were deducted on both ends of the trade lifecycle.
=======

This formula ensures that the profit is only calculated on the capital that was returned after fees were deducted on both ends of the trade lifecycle.

## 9. Terminal User Interface (TUI)

The bot includes a new, high-performance Terminal User Interface (TUI) for monitoring and manual control, launched with the `run.py dashboard` command. This TUI is built on the new script-based architecture, ensuring it is fast and reliable.

### TUI Preview

A preview of the new dashboard layout:

```
 +---------------------------------------------------------------------------------------------+
 | Jules Bot                                                                     मोड: TEST      |
 +---------------------------------------------------------------------------------------------+
 | Bot Control                        | Bot Status                                             |
 | Manual Buy (USD): [ 50.00 ]        | Symbol: BTC/USDT   Price: $34,567.89                     |
 | [ FORCE BUY ]                      |                                                        |
 |                                    | Open Positions                                         |
 | Selected Trade Actions (ID: ab12)  | ID   | Entry   | Value   | PnL     | Sell Target | Pr.. |
 | [ Sell 100% ] [ Sell 90% ]         |------|---------|---------|---------|-------------|------|
 |                                    | ab12 | 34000.0 | $345.67 | +$5.67  | $35000.0    | 56.7%|
 | Live Log                           | cd34 | 33950.0 | $691.35 | +$11.35 | $34800.0    | 70.1%|
 | [INFO] Bot cycle complete.         |                                                        |
 | [ERROR] Failed to fetch...         | Wallet Balances                                        |
 |                                    | Asset | Free      | Locked    | USD Value              |
 |                                    |-------|-----------|-----------|------------------------|
 |                                    | BTC   | 0.01234567| 0.00000000| $427.81                  |
 |                                    | USDT  | 1000.00   | 0.00      | $1000.00               |
 +---------------------------------------------------------------------------------------------+
```

### Key UI Features

- **Live Status**: Real-time updates on the bot's mode and the current asset price.
- **Bot Control**: A panel to manually trigger a buy order for a specific USD amount.
- **Live Log Panel**: A dedicated panel that streams the bot's most important messages directly from its structured log file, with color-coding for different log levels.
- **Open Positions Table**: A detailed list of all open trades, including unrealized PnL and a progress bar showing how close each position is to its sell target.
- **Manual Intervention**: Select a trade in the table to bring up options to **Force Sell** either 100% or 90% of the position.

## 10. Status Data Structure

The `scripts/get_bot_data.py` script provides a comprehensive JSON snapshot of the bot's current state. This data is used to populate the TUI and can be used for any external monitoring. Below is an example of the structure with explanations for each key.

```json
{
  "mode": "test",
  "symbol": "BTC/USDT",
  "current_btc_price": 51000.5,
  "total_wallet_usd_value": 11500.25,
  "open_positions_status": [
    {
      "trade_id": "a1b2c3d4-e5f6-7890-g1h2-i3j4k5l6m7n8",
      "entry_price": 50000.0,
      "current_price": 51000.5,
      "quantity": 0.1,
      "unrealized_pnl": 100.05,
      "sell_target_price": 55000.0,
      "progress_to_sell_target_pct": 20.01,
      "price_to_target": 3999.5,
      "usd_to_target": 399.95
    }
  ],
  "buy_signal_status": {
    "should_buy": false,
    "reason": "Price is above the buy threshold.",
    "btc_purchase_target": 48000.0,
    "btc_purchase_progress_pct": 0.0
  },
  "trade_history": [
    {
      "trade_id": "z9y8x7w6-v5u4-t3s2-r1q0-p9o8n7m6l5k4",
      "status": "CLOSED",
      "realized_pnl_usd": 50.75,
      "...": "other trade fields"
    }
  ],
  "wallet_balances": [
    {
      "asset": "BTC",
      "free": "0.1",
      "locked": "0.0",
      "usd_value": 5100.05
    },
    {
      "asset": "USDT",
      "free": "6400.20",
      "locked": "0.0",
      "usd_value": 6400.2
    }
  ]
}
```

### Key Descriptions

- **`mode`**: The environment the bot is running in (`trade`, `test`).
- **`symbol`**: The trading pair being monitored.
- **`current_btc_price`**: The latest price of BTC.
- **`total_wallet_usd_value`**: The total estimated value of the wallet in USD, summing the value of all assets (BTC and USDT).
- **`open_positions_status`**: A list of currently open positions.
  - `trade_id`: The unique ID for the trade.
  - `entry_price`: The price at which the asset was bought.
  - `current_price`: The current market price.
  - `quantity`: The amount of the asset held.
  - `unrealized_pnl`: The current paper profit or loss for the position.
  - `sell_target_price`: The price at which the strategy aims to sell.
  - `progress_to_sell_target_pct`: The percentage progress towards the sell target.
  - `price_to_target`: The absolute price difference to the sell target.
  - `usd_to_target`: The USD value of the `price_to_target`.
- **`buy_signal_status`**: Information about the bot's readiness to make a new buy.
  - `should_buy`: A boolean indicating if the strategy conditions for a buy are met.
  - `reason`: A human-readable explanation of the current signal status.
  - `btc_purchase_target`: The price at which the bot would consider buying.
  - `btc_purchase_progress_pct`: The percentage progress towards the buy target.
- **`trade_history`**: A list of all trades (open and closed) for the environment.
- **`wallet_balances`**: A list of balances for relevant assets from the exchange.
  - `asset`: The ticker for the asset (e.g., `BTC`).
  - `free`: The amount of the asset that is available to trade.
  - `locked`: The amount of the asset that is currently in open orders.
  - `usd_value`: The estimated value of the asset balance in USD.
>>>>>>> bb5faaf8
<|MERGE_RESOLUTION|>--- conflicted
+++ resolved
@@ -123,7 +123,6 @@
 ```
 
 ## 6. CLI Commands
-<<<<<<< HEAD
 
 All interaction with the bot and its environment is handled through `run.py`.
 
@@ -228,9 +227,12 @@
 realized_pnl_usd = ((sell_price * (1 - commission_rate)) - (buy_price * (1 + commission_rate))) * quantity_sold
 ```
 
-=======
-
-All interaction with the bot and its environment is handled through `run.py`.
+- `sell_price`: The price at which the asset was sold.
+- `buy_price`: The price at which the asset was originally purchased.
+- `commission_rate`: The percentage fee charged by the exchange (e.g., 0.001 for 0.1%).
+- `quantity_sold`: The amount of the asset that was sold.
+
+This formula ensures that the profit is only calculated on the capital that was returned after fees were deducted on both ends of the trade lifecycle.
 
 ### Environment Management
 
@@ -366,15 +368,10 @@
 realized_pnl_usd = ((sell_price * (1 - commission_rate)) - (buy_price * (1 + commission_rate))) * quantity_sold
 ```
 
->>>>>>> bb5faaf8
 - `sell_price`: The price at which the asset was sold.
 - `buy_price`: The price at which the asset was originally purchased.
 - `commission_rate`: The percentage fee charged by the exchange (e.g., 0.001 for 0.1%).
 - `quantity_sold`: The amount of the asset that was sold.
-<<<<<<< HEAD
-
-This formula ensures that the profit is only calculated on the capital that was returned after fees were deducted on both ends of the trade lifecycle.
-=======
 
 This formula ensures that the profit is only calculated on the capital that was returned after fees were deducted on both ends of the trade lifecycle.
 
@@ -495,5 +492,4 @@
   - `asset`: The ticker for the asset (e.g., `BTC`).
   - `free`: The amount of the asset that is available to trade.
   - `locked`: The amount of the asset that is currently in open orders.
-  - `usd_value`: The estimated value of the asset balance in USD.
->>>>>>> bb5faaf8
+  - `usd_value`: The estimated value of the asset balance in USD.