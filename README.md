# GCS Trading Bot

A sophisticated, data-driven automated trading bot for the BTC/USDT market.

## Table of Contents
<<<<<<< HEAD
=======

>>>>>>> fa4fafa5
- [Overview](#1-overview)
- [Features](#2-features)
- [Architecture](#3-architecture)
- [Project Structure](#4-project-structure)
- [Setup and Installation](#5-setup-and-installation)
- [CLI Commands](#6-cli-commands)
- [Database Schema](#7-database-schema)
- [Key Calculations](#8-key-calculations)

## 1. Overview

GCS Trading Bot is a sophisticated, data-driven automated trading bot designed for the BTC/USDT market on the Binance exchange. It leverages a robust data pipeline, machine learning for market regime detection, and a flexible architecture to support live trading, paper trading (testnet), and comprehensive backtesting.

The system is fully containerized using Docker, ensuring a consistent and reproducible environment for both development and production. It is controlled via a simple yet powerful command-line interface (`run.py`) that manages everything from starting services to running data pipelines and executing trades.

## 2. Features

- **Multiple Execution Modes**:
  - **Live Trading**: Execute trades with real capital on the Binance spot market.
  - **Paper Trading**: Trade on the Binance testnet without risking real funds.
  - **Backtesting**: Simulate trading strategies on historical data to evaluate performance.
- **Data-Driven Strategy**: Decisions are not based on simple rules but on a rich dataset including:
  - OHLCV price data
  - Technical indicators (RSI, MACD, Bollinger Bands, etc.)
  - Order flow data (Taker Buy/Sell Volume)
  - Market sentiment (Fear & Greed Index)
  - Macroeconomic data (DXY, VIX, Gold, etc.)
- **Automated Setup & Data Pipeline**:
  - A `postgres_setup/init.sql` script initializes the entire PostgreSQL environment, creating the necessary schemas and roles.
  - A lean price collector (`collectors/core_price_collector.py`) automatically ingests and stores all required price data in a PostgreSQL time-series database.
- **Situational Awareness Model**: Utilizes a K-Means clustering model to classify the market into one of several "regimes" (e.g., Bull Volatile, Bear Quiet), allowing the strategy to adapt to changing conditions. The code for this is in the `research` directory.
- **Dockerized Environment**: The entire application stack, including the Python application and the PostgreSQL database, is managed by Docker and Docker Compose for easy setup and deployment.
- **Command-Line Interface**: A central script `run.py` provides a simple interface for managing the entire lifecycle of the bot and its environment.
- **Interactive Terminal UI (TUI)**: A sophisticated, real-time dashboard built with Textual that connects to a dedicated API service. It provides live updates on per-position unrealized PnL, progress towards buy/sell targets, and live wallet balances.
- **Live Data Synchronization**: The bot's status service actively reconciles its internal database state with live open orders from the Binance exchange, ensuring the UI always displays an accurate view of your real positions.
- **Resilient and Modular Architecture**: The code is organized into decoupled components (bot logic, database management, exchange connection), making it easier to maintain and extend.

## 3. Architecture

The bot is designed with a modular architecture, separating concerns to improve maintainability and testability.

```
+-------------------+      +----------------------+      +--------------------+
|     run.py        |----->| docker-compose.yml   |----->|   jules_bot/main.py  |
| (User Interface)  |      | (Service Definition) |      | (App Entry Point)  |
+-------------------+      +----------------------+      +--------------------+
                                                            |
                                                            V
+---------------------------------------------------------------------------------+
|                                  TradingBot (`trading_bot.py`)                  |
|                                     (Orchestrator)                              |
|---------------------------------------------------------------------------------|
| - Initializes all managers based on BOT_MODE (trade, test, backtest)            |
| - Runs the main trading loop or the backtest process.                           |
+---------------------------------------------------------------------------------+
      |                 |                  |
      V                 V                  V
+----------------+ +---------------------+ +--------------------------+
| PositionManager| |   AccountManager    | |     PostgresManager      |
| (Strategy)     | |     (Execution)     | |     (Persistence)        |
+----------------+ +---------------------+ +--------------------------+
      |                 |                     |
      |                 V                     |
      |       +-------------------+           |
      +------>| ExchangeManager   |<----------+
              | (API Connector)   |
              +-------------------+

```

- **`run.py` (CLI)**: The main entry point for the user. It parses user commands and executes the appropriate `docker-compose` commands to build, start, stop, and interact with the application.
- **`docker-compose.yml`**: Defines the services that make up the application:
  - `postgres`: The PostgreSQL container for data storage.
  - `pgadmin`: A web-based administration tool for PostgreSQL.
  - `app`: The Python application container where the bot logic runs.
- **`jules_bot/main.py`**: The main function inside the `app` container. It reads the `BOT_MODE` environment variable and instantiates the `TradingBot`.
- **`TradingBot`**: The central orchestrator. It initializes all the necessary manager classes and runs the main trading loop (for live/test) or the backtesting process.
- **`PositionManager`**: Contains the core trading strategy logic. It decides when to buy or sell based on the data from the database.
- **`AccountManager` / `SimulatedAccountManager`**: Handles the execution of trades.
  - `AccountManager`: Interacts with the live or testnet exchange via the `ExchangeManager`. It validates and formats orders before placing them.
  - `SimulatedAccountManager`: Simulates an exchange account for backtesting, tracking balances locally without making real API calls.
- **`ExchangeManager`**: A low-level wrapper around the `python-binance` client. It handles all direct communication with the Binance API (e.g., fetching prices, placing orders).
- **`PostgresManager`**: Abstracts the database. It provides methods to read and write to PostgreSQL using SQLAlchemy.

## 4. Project Structure

The repository is organized into several key directories:

```
gcsbot-btc/
├── .dvc/                   # Data Version Control (for large data files)
├── collectors/             # Scripts for collecting data
├── config/                 # Configuration files for services (e.g., postgres.conf)
├── data/                   # Local data storage (e.g., historical CSVs, models)
├── postgres_setup/         # Scripts for automated PostgreSQL initialization
│   └── init.sql
├── jules_bot/              # Main Python source code for the bot application
│   ├── bot/                # Core trading logic and position management
│   ├── core/               # Core components like schemas and connectors
│   ├── database/           # Database interaction and data management
│   └── utils/              # Utility modules like logging and configuration
├── logs/                   # Log files and trading status JSONs
├── research/               # Scripts for research and feature engineering
├── scripts/                # Standalone Python scripts for automation and analysis
├── tests/                  # Automated tests for the application
├── .env.example            # Example environment variables file
├── config.ini              # Main application configuration file
├── docker-compose.yml      # Docker service definitions
├── Dockerfile              # Docker image definition for the application
└── run.py                  # Main command-line interface for controlling the bot
```

## 5. Setup and Installation

This guide provides the step-by-step instructions to set up the environment and run the bot.

### Prerequisites

- **Docker and Docker Compose**: Ensure Docker is installed and running.
- **Python 3.10+**: Required for running the control script `run.py`.
- **Git**: For cloning the repository.

### Step 1: Clone and Configure

First, clone the repository and create your `.env` file from the example.

```bash
git clone <YOUR_REPOSITORY_URL>
cd gcsbot-btc
cp .env.example .env
```

Next, edit the `.env` file with your details. You will need to provide your Binance API keys. The PostgreSQL credentials are set in `docker-compose.yml` and `config/postgres.conf`.

### Step 2: Start the Environment

The `start` command builds the Docker images and launches the `app`, `postgres`, and `pgadmin` services in the background. The `app` container will start in an idle state, waiting for your commands.

```bash
python run.py start
```

## 6. CLI Commands
<<<<<<< HEAD

All interaction with the bot and its environment is handled through `run.py`.

### Environment Management

These commands control the Docker environment.

| Command | Description |
|---|---|
| `start` | Builds and starts all services (`app`, `postgres`, `pgadmin`) in detached mode. |
| `stop` | Stops and removes all services and associated volumes. |
| `status` | Shows the current status of all running services. |
| `build` | Forces a rebuild of the Docker images without starting them. Useful after changing the `Dockerfile`. |
| `logs [service]` | Tails the logs of a specific service (e.g., `app`, `db`) or all services if none is specified. |

### Application Control

These commands execute tasks inside the `app` container.

#### Running the Bot

The bot can be run in `live` or `test` mode. These commands will start the trading logic, and you can follow the bot's activity through its logs.

- **Live Trading**: `python run.py trade`
- **Paper Trading (Testnet)**: `python run.py test`

While the bot is running, you can use the `dashboard` command in a separate terminal to monitor it.

#### Monitoring with the Dashboard

The primary way to monitor the bot is through the interactive TUI. The `dashboard` command is the easiest way to get started, as it launches both the necessary API service and the UI.

- **To monitor the Testnet bot:**
  ```bash
  python run.py dashboard --mode test
  ```

- **To monitor the Live bot:**
  ```bash
  python run.py dashboard --mode trade
  ```

| Command | Description |
|---|---|
| `trade` | Starts the bot in **live trading mode** using your main Binance account. |
| `test` | Starts the bot in **paper trading mode** using your Binance testnet account. |
| `dashboard` | Starts the API and the interactive TUI for live monitoring. Use `--mode` to specify `trade` or `test`. |
| `backtest` | Prepares historical data and runs a full backtest. Use the `--days` option (e.g., `--days 30`) to specify the period. |
| `api` | Starts the API service independently. Use `--mode` to specify `trade` or `test`. |
| `clear-backtest-trades` | **Deletes all trades** from the `backtest` environment in the database. Useful for starting a fresh backtest analysis. |


## 7. Database Schema

The application uses a PostgreSQL database to store all persistent data. The schema is defined in `jules_bot/database/models.py` and consists of three main tables.

### `price_history`

Stores historical OHLCV (Open, High, Low, Close, Volume) price data for assets.

| Column | Type | Description |
|---|---|---|
| `id` | Integer | Primary key. |
| `timestamp` | DateTime | The timestamp for the start of the candle (e.g., minute). |
| `open` | Float | The opening price for the period. |
| `high` | Float | The highest price for the period. |
| `low` | Float | The lowest price for the period. |
| `close` | Float | The closing price for the period. |
| `volume` | Float | The trading volume for the period. |
| `symbol` | String | The trading symbol (e.g., 'BTCUSDT'). |

### `trades`

The central table for recording all trading activity. A single row represents the entire lifecycle of a trade, from buy to sell.

| Column | Type | Description |
|---|---|---|
| `id` | Integer | Primary key. |
| `run_id` | String | The unique ID for the bot session that initiated the trade. |
| `environment` | String | The environment the trade was made in ('trade', 'test', or 'backtest'). |
| `strategy_name`| String | The name of the strategy that triggered the trade. |
| `symbol` | String | The trading symbol (e.g., 'BTCUSDT'). |
| `trade_id` | String | A unique identifier for the trade lifecycle. |
| `exchange` | String | The exchange where the trade occurred (e.g., 'binance'). |
| `status` | String | The current status of the trade: 'OPEN' or 'CLOSED'. |
| `order_type` | String | The type of order that opened the position. Always 'buy'. |
| `price` | Float | The price of the transaction. For an open trade, this is the buy price. For a closed trade, this is the sell price. |
| `quantity` | Float | The amount of the asset traded. |
| `usd_value` | Float | The total value of the transaction in USD. |
| `commission` | Float | The commission paid for the transaction. |
| `commission_asset` | String | The asset the commission was paid in (e.g., 'USDT'). |
| `timestamp` | DateTime | The timestamp of the transaction. Updated to the sell time when a trade is closed. |
| `exchange_order_id`| String | The order ID provided by the exchange. |
| `decision_context`| JSON | A JSON object containing the market data and indicators at the time the decision was made. |
| `sell_target_price`| Float | The target price at which to sell, calculated at buy time. |
| `commission_usd` | Float | The total commission for the sell part of the trade, in USD. |
| `realized_pnl_usd`| Float | The realized profit or loss from the trade in USD, calculated upon selling. |
| `hodl_asset_amount`| Float | The amount of the asset held back from the sell (if not selling 100%). |
| `hodl_asset_value_at_sell`| Float | The USD value of the `hodl_asset_amount` at the time of the sell. |

### `bot_status`

A simple table for storing the last known state of a running bot instance, used primarily by the UI.

| Column | Type | Description |
|---|---|---|
| `id` | Integer | Primary key. |
| `bot_id` | String | The unique ID of the bot session. |
| `mode` | String | The mode the bot is running in ('trade' or 'test'). |
| `is_running` | Boolean | Whether the bot is currently running. |
| `session_pnl_usd`| Float | The profit or loss for the current session. |
| `session_pnl_percent`| Float | The profit or loss for the current session, as a percentage. |
| `open_positions` | Integer | The number of currently open positions. |
| `portfolio_value_usd`| Float | The total current value of the portfolio. |
| `timestamp` | DateTime | The last time the status was updated. |

## 8. Key Calculations

### Realized Profit & Loss (PnL)

The realized PnL for a trade is calculated when a position is sold. The formula, found in `jules_bot/backtesting/engine.py`, accounts for commission fees on both the buy and sell transactions to provide an accurate reflection of the net profit.

**Formula:**
```
realized_pnl_usd = ((sell_price * (1 - commission_rate)) - (buy_price * (1 + commission_rate))) * quantity_sold
```

=======

All interaction with the bot and its environment is handled through `run.py`.

### Environment Management

These commands control the Docker environment.

| Command          | Description                                                                                          |
| ---------------- | ---------------------------------------------------------------------------------------------------- |
| `start`          | Builds and starts all services (`app`, `postgres`, `pgadmin`) in detached mode.                      |
| `stop`           | Stops and removes all services and associated volumes.                                               |
| `status`         | Shows the current status of all running services.                                                    |
| `build`          | Forces a rebuild of the Docker images without starting them. Useful after changing the `Dockerfile`. |
| `logs [service]` | Tails the logs of a specific service (e.g., `app`, `db`) or all services if none is specified.       |

### Application Control

These commands execute tasks inside the `app` container.

| Command                 | Description                                                                                                                                             |
| ----------------------- | ------------------------------------------------------------------------------------------------------------------------------------------------------- |
| `trade`                 | Starts the bot in **live trading mode** using your main Binance account.                                                                                |
| `test`                  | Starts the bot in **paper trading mode** using your Binance testnet account.                                                                            |
| `backtest`              | Prepares historical data and runs a full backtest. Use the `--days` option (e.g., `--days 30`) to specify the period.                                   |
| `ui`                    | Starts the interactive Terminal User Interface (TUI) for monitoring and control. The bot must be running in `trade` or `test` mode in another terminal. |
| `api`                   | Starts the WebSocket API service for the bot.                                                                                                           |
| `clear-backtest-trades` | **Deletes all trades** from the `backtest` environment in the database. Useful for starting a fresh backtest analysis.                                  |

## 7. Database Schema

The application uses a PostgreSQL database to store all persistent data. The schema is defined in `jules_bot/database/models.py` and consists of three main tables.

### `price_history`

Stores historical OHLCV (Open, High, Low, Close, Volume) price data for assets.

| Column      | Type     | Description                                               |
| ----------- | -------- | --------------------------------------------------------- |
| `id`        | Integer  | Primary key.                                              |
| `timestamp` | DateTime | The timestamp for the start of the candle (e.g., minute). |
| `open`      | Float    | The opening price for the period.                         |
| `high`      | Float    | The highest price for the period.                         |
| `low`       | Float    | The lowest price for the period.                          |
| `close`     | Float    | The closing price for the period.                         |
| `volume`    | Float    | The trading volume for the period.                        |
| `symbol`    | String   | The trading symbol (e.g., 'BTCUSDT').                     |

### `trades`

The central table for recording all trading activity. A single row represents the entire lifecycle of a trade, from buy to sell.

| Column                     | Type     | Description                                                                                                         |
| -------------------------- | -------- | ------------------------------------------------------------------------------------------------------------------- |
| `id`                       | Integer  | Primary key.                                                                                                        |
| `run_id`                   | String   | The unique ID for the bot session that initiated the trade.                                                         |
| `environment`              | String   | The environment the trade was made in ('trade', 'test', or 'backtest').                                             |
| `strategy_name`            | String   | The name of the strategy that triggered the trade.                                                                  |
| `symbol`                   | String   | The trading symbol (e.g., 'BTCUSDT').                                                                               |
| `trade_id`                 | String   | A unique identifier for the trade lifecycle.                                                                        |
| `exchange`                 | String   | The exchange where the trade occurred (e.g., 'binance').                                                            |
| `status`                   | String   | The current status of the trade: 'OPEN' or 'CLOSED'.                                                                |
| `order_type`               | String   | The type of order that opened the position. Always 'buy'.                                                           |
| `price`                    | Float    | The price of the transaction. For an open trade, this is the buy price. For a closed trade, this is the sell price. |
| `quantity`                 | Float    | The amount of the asset traded.                                                                                     |
| `usd_value`                | Float    | The total value of the transaction in USD.                                                                          |
| `commission`               | Float    | The commission paid for the transaction.                                                                            |
| `commission_asset`         | String   | The asset the commission was paid in (e.g., 'USDT').                                                                |
| `timestamp`                | DateTime | The timestamp of the transaction. Updated to the sell time when a trade is closed.                                  |
| `exchange_order_id`        | String   | The order ID provided by the exchange.                                                                              |
| `decision_context`         | JSON     | A JSON object containing the market data and indicators at the time the decision was made.                          |
| `sell_target_price`        | Float    | The target price at which to sell, calculated at buy time.                                                          |
| `commission_usd`           | Float    | The total commission for the sell part of the trade, in USD.                                                        |
| `realized_pnl_usd`         | Float    | The realized profit or loss from the trade in USD, calculated upon selling.                                         |
| `hodl_asset_amount`        | Float    | The amount of the asset held back from the sell (if not selling 100%).                                              |
| `hodl_asset_value_at_sell` | Float    | The USD value of the `hodl_asset_amount` at the time of the sell.                                                   |

### `bot_status`

A simple table for storing the last known state of a running bot instance, used primarily by the UI.

| Column                | Type     | Description                                                  |
| --------------------- | -------- | ------------------------------------------------------------ |
| `id`                  | Integer  | Primary key.                                                 |
| `bot_id`              | String   | The unique ID of the bot session.                            |
| `mode`                | String   | The mode the bot is running in ('trade' or 'test').          |
| `is_running`          | Boolean  | Whether the bot is currently running.                        |
| `session_pnl_usd`     | Float    | The profit or loss for the current session.                  |
| `session_pnl_percent` | Float    | The profit or loss for the current session, as a percentage. |
| `open_positions`      | Integer  | The number of currently open positions.                      |
| `portfolio_value_usd` | Float    | The total current value of the portfolio.                    |
| `timestamp`           | DateTime | The last time the status was updated.                        |

## 8. Key Calculations

### Realized Profit & Loss (PnL)

The realized PnL for a trade is calculated when a position is sold. The formula, found in `jules_bot/backtesting/engine.py`, accounts for commission fees on both the buy and sell transactions to provide an accurate reflection of the net profit.

**Formula:**

```
realized_pnl_usd = ((sell_price * (1 - commission_rate)) - (buy_price * (1 + commission_rate))) * quantity_sold
```

>>>>>>> fa4fafa5
- `sell_price`: The price at which the asset was sold.
- `buy_price`: The price at which the asset was originally purchased.
- `commission_rate`: The percentage fee charged by the exchange (e.g., 0.001 for 0.1%).
- `quantity_sold`: The amount of the asset that was sold.
<<<<<<< HEAD

This formula ensures that the profit is only calculated on the capital that was returned after fees were deducted on both ends of the trade lifecycle.

## 9. Terminal User Interface (TUI)

The bot includes a powerful, real-time Terminal User Interface (TUI) for monitoring and manual control, launched with the `run.py dashboard` command.

### TUI Preview

```
+------------------------------------------------------------------------------------------------+
| Jules Bot        Last Update: 2023-10-27 10:30:00                                              |
+------------------------------------------------------------------------------------------------+
| Left Pane (Bot Control & Logs)      | Right Pane (Status & Positions)                          |
|                                     |                                                          |
| Bot Control                         | Bot Status                                               |
| Manual Buy (USD): [ 100.00 ]        | Mode: TEST   Symbol: BTC/USDT   Price: $34,123.45         |
| [ FORCE BUY ]                       |                                                          |
|                                     | Strategy                                                 |
| Live Log                            | Buy Signal: Uptrend pullback                             |
| > UI: Sent command...               | Buy Target: $34,050.00   Progress: 75.5%                 |
| > Bot: Sell condition met...        |                                                          |
|                                     | Open Positions                                           |
|                                     | ID   | Entry   | Qty    | Value   | PnL     | Sell Target | Progress |
|                                     |------|---------|--------|---------|---------|-------------|----------|
|                                     | ab12 | 34000.0 | 0.01   | $341.23 | +$1.23  | $34500.00   | 24.6%    |
|                                     | cd34 | 33950.0 | 0.02   | $682.46 | +$3.46  | $34400.00   | 38.8%    |
|                                     |                                                          |
|                                     | [ Force Sell ] [ Mark as Treasury ]                      |
+------------------------------------------------------------------------------------------------+
```

### Key UI Features

- **Live Status**: Real-time updates on the bot's mode, the current asset price, and buy signal status.
- **Bot Control**: A panel to manually trigger a buy order for a specific USD amount.
- **Live Log**: A stream of the latest log messages from the bot.
- **Open Positions Table**: A detailed list of all open trades, including:
  - **Unrealized PnL**: The current profit or loss for each position.
  - **Sell Target & Progress**: The target price for selling and how close the current price is to reaching it.
- **Manual Intervention**: Select a trade in the table to bring up options to **Force Sell** it or mark it as **Treasury** (a long-term hold).
=======

This formula ensures that the profit is only calculated on the capital that was returned after fees were deducted on both ends of the trade lifecycle.
>>>>>>> fa4fafa5
<|MERGE_RESOLUTION|>--- conflicted
+++ resolved
@@ -3,10 +3,7 @@
 A sophisticated, data-driven automated trading bot for the BTC/USDT market.
 
 ## Table of Contents
-<<<<<<< HEAD
-=======
-
->>>>>>> fa4fafa5
+
 - [Overview](#1-overview)
 - [Features](#2-features)
 - [Architecture](#3-architecture)
@@ -150,13 +147,13 @@
 ```
 
 ## 6. CLI Commands
-<<<<<<< HEAD
 
 All interaction with the bot and its environment is handled through `run.py`.
 
 ### Environment Management
 
 These commands control the Docker environment.
+
 
 | Command | Description |
 |---|---|
@@ -165,6 +162,13 @@
 | `status` | Shows the current status of all running services. |
 | `build` | Forces a rebuild of the Docker images without starting them. Useful after changing the `Dockerfile`. |
 | `logs [service]` | Tails the logs of a specific service (e.g., `app`, `db`) or all services if none is specified. |
+| Command          | Description                                                                                          |
+| ---------------- | ---------------------------------------------------------------------------------------------------- |
+| `start`          | Builds and starts all services (`app`, `postgres`, `pgadmin`) in detached mode.                      |
+| `stop`           | Stops and removes all services and associated volumes.                                               |
+| `status`         | Shows the current status of all running services.                                                    |
+| `build`          | Forces a rebuild of the Docker images without starting them. Useful after changing the `Dockerfile`. |
+| `logs [service]` | Tails the logs of a specific service (e.g., `app`, `db`) or all services if none is specified.       |
 
 ### Application Control
 
@@ -278,26 +282,6 @@
 realized_pnl_usd = ((sell_price * (1 - commission_rate)) - (buy_price * (1 + commission_rate))) * quantity_sold
 ```
 
-=======
-
-All interaction with the bot and its environment is handled through `run.py`.
-
-### Environment Management
-
-These commands control the Docker environment.
-
-| Command          | Description                                                                                          |
-| ---------------- | ---------------------------------------------------------------------------------------------------- |
-| `start`          | Builds and starts all services (`app`, `postgres`, `pgadmin`) in detached mode.                      |
-| `stop`           | Stops and removes all services and associated volumes.                                               |
-| `status`         | Shows the current status of all running services.                                                    |
-| `build`          | Forces a rebuild of the Docker images without starting them. Useful after changing the `Dockerfile`. |
-| `logs [service]` | Tails the logs of a specific service (e.g., `app`, `db`) or all services if none is specified.       |
-
-### Application Control
-
-These commands execute tasks inside the `app` container.
-
 | Command                 | Description                                                                                                                                             |
 | ----------------------- | ------------------------------------------------------------------------------------------------------------------------------------------------------- |
 | `trade`                 | Starts the bot in **live trading mode** using your main Binance account.                                                                                |
@@ -383,12 +367,11 @@
 realized_pnl_usd = ((sell_price * (1 - commission_rate)) - (buy_price * (1 + commission_rate))) * quantity_sold
 ```
 
->>>>>>> fa4fafa5
 - `sell_price`: The price at which the asset was sold.
 - `buy_price`: The price at which the asset was originally purchased.
 - `commission_rate`: The percentage fee charged by the exchange (e.g., 0.001 for 0.1%).
 - `quantity_sold`: The amount of the asset that was sold.
-<<<<<<< HEAD
+
 
 This formula ensures that the profit is only calculated on the capital that was returned after fees were deducted on both ends of the trade lifecycle.
 
@@ -430,7 +413,5 @@
   - **Unrealized PnL**: The current profit or loss for each position.
   - **Sell Target & Progress**: The target price for selling and how close the current price is to reaching it.
 - **Manual Intervention**: Select a trade in the table to bring up options to **Force Sell** it or mark it as **Treasury** (a long-term hold).
-=======
-
-This formula ensures that the profit is only calculated on the capital that was returned after fees were deducted on both ends of the trade lifecycle.
->>>>>>> fa4fafa5
+
+This formula ensures that the profit is only calculated on the capital that was returned after fees were deducted on both ends of the trade lifecycle.